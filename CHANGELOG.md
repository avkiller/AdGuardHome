--- conflicted
+++ resolved
@@ -24,12 +24,10 @@
 
 ### Fixed
 
-<<<<<<< HEAD
 - Invalid ICMPv6 Router Advertisement messages ([#7547]).
 
-=======
 - Disabled button for autofilled login form.
->>>>>>> 66fba942
+
 - Formatting of elapsed times less than one millisecond.
 
 - Changes to global upstream DNS settings not applying to custom client upstream configurations.
